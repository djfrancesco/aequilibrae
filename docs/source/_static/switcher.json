--- conflicted
+++ resolved
@@ -5,14 +5,16 @@
         "url": "https://aequilibrae.com/python/develop/"
     },
     {
-<<<<<<< HEAD
         "name": "0.9.4",
         "version": "0.9.4",
         "url": "https://aequilibrae.com/python/V.0.9.4/"
     },
     {
-=======
->>>>>>> fe3f307e
+        "name": "0.9.3",
+        "version": "0.9.3",
+        "url": "https://aequilibrae.com/python/V.0.9.3/"
+    },
+    {
         "name": "0.9.3",
         "version": "0.9.3",
         "url": "https://aequilibrae.com/python/V.0.9.3/"
