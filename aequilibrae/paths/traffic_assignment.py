from os import environ, path
from typing import List
from warnings import warn
from uuid import uuid4
import sqlite3
from datetime import datetime
import socket
import numpy as np
import pandas as pd
from aequilibrae.project.database_connection import environ_var
from aequilibrae.paths.all_or_nothing import allOrNothing
from aequilibrae.paths.linear_approximation import LinearApproximation
from aequilibrae.paths.vdf import VDF, all_vdf_functions
from aequilibrae.paths.traffic_class import TrafficClass
from aequilibrae.matrix import AequilibraeData
from aequilibrae.project.database_connection import database_connection
from aequilibrae import Parameters


class TrafficAssignment(object):
    """Traffic assignment class

    For a comprehensive example on use, see the Use examples page.
    ::

        from os.path import join
        from aequilibrae.matrix import AequilibraeMatrix
        from aequilibrae.paths import TrafficAssignment, TrafficClass


        fldr = 'D:/release/Sample models/sioux_falls_2020_02_15'
        proj_name = 'SiouxFalls.sqlite'
        dt_fldr = '0_tntp_data'
        prj_fldr = '1_project'

        demand = AequilibraeMatrix()
        demand.load(join(fldr, dt_fldr, 'demand.omx'))
        demand.computational_view(['matrix']) # We will only assign one user class stored as 'matrix' inside the OMX file

        project = Project()
        project.load(join(fldr, prj_fldr))
        project.network.build_graphs()

        graph = project.network.graphs['c'] # we grab the graph for cars
        graph.set_graph('free_flow_time') # let's say we want to minimize time
        graph.set_skimming(['free_flow_time', 'distance']) # And will skim time and distance
        graph.set_blocked_centroid_flows(True)

        # Creates the assignment class
        assigclass = TrafficClass(graph, demand)

        assig = TrafficAssignment()
        # The first thing to do is to add at list of traffic classes to be assigned
        assig.set_classes([assigclass])

        assig.set_vdf("BPR")  # This is not case-sensitive # Then we set the volume delay function

        assig.set_vdf_parameters({"alpha": "b", "beta": "power"}) # And its parameters

        assig.set_capacity_field("capacity") # The capacity and free flow travel times as they exist in the graph
        assig.set_time_field("free_flow_time")

        # And the algorithm we want to use to assign
        assig.set_algorithm('bfw')

        # since I haven't checked the parameters file, let's make sure convergence criteria is good
        assig.max_iter = 1000
        assig.rgap_target = 0.00001

        assig.execute() # we then execute the assignment

        # Convergence report is here
        import pandas as pd
        convergence_report = pd.DataFrame(assig.assignment.convergence_report)
        convergence_report.head()

        # Assignment results can be viewed as a Pandas DataFrame
        results_df = assig.results()

        # information on the assignment setup can be recovered with
        info = assig.info()

        # Or save it directly to the results database
        results = assig.save_results(table_name='example_from_the_documentation')

        # skims are here
        avg_skims = assigclass.results.skims # blended ones
        last_skims = assigclass._aon_results.skims # those for the last iteration
    """
    bpr_parameters = ["alpha", "beta"]
    all_algorithms = ["all-or-nothing", "msa", "frank-wolfe", "fw", "cfw", "bfw"]

    def __init__(self) -> None:
        parameters = Parameters().parameters["assignment"]["equilibrium"]
        self.__dict__["rgap_target"] = parameters["rgap"]
        self.__dict__["max_iter"] = parameters["maximum_iterations"]
        self.__dict__["vdf"] = VDF()
        self.__dict__["classes"] = None  # type: List[TrafficClass]
        self.__dict__["algorithm"] = None  # type: str
        self.__dict__["vdf_parameters"] = None  # type: list
        self.__dict__["time_field"] = None  # type: str
        self.__dict__["capacity_field"] = None  # type: str
        self.__dict__["assignment"] = None  # type: LinearApproximation
        self.__dict__["capacity"] = None  # type: np.ndarray
        self.__dict__["free_flow_tt"] = None  # type: np.ndarray
        self.__dict__["total_flow"] = None  # type: np.ndarray
        self.__dict__["congested_time"] = None  # type: np.ndarray
        self.__dict__["cores"] = None  # type: int

        self.__dict__["procedure_id"] = uuid4().hex
        self.__dict__["description"] = ''
        self.__dict__["procedure_date"] = str(datetime.today())

    def __setattr__(self, instance, value) -> None:

        check, value, message = self.__check_attributes(instance, value)
        if check:
            self.__dict__[instance] = value
        else:
            raise ValueError(message)

    def __check_attributes(self, instance, value):
        if instance == "rgap_target":
            if not isinstance(value, float):
                return False, value, 'Relative gap needs to be a float'
            if isinstance(self.assignment, LinearApproximation):
                self.assignment.rgap_target = value
        elif instance == "max_iter":
            if not isinstance(value, int):
                return False, value, 'Number of iterations needs to be an integer'
            if isinstance(self.assignment, LinearApproximation):
                self.assignment.max_iter = value
        elif instance == "vdf":
            v = value.lower()
            if v not in all_vdf_functions:
                return False, value, f"Volume-delay function {value} is not available"
            value = VDF()
            value.function = v
        elif instance == "classes":
            if isinstance(value, TrafficClass):
                value = [value]
            elif isinstance(value, list):
                for v in value:
                    if not isinstance(v, TrafficClass):
                        return False, value, "Traffic classes need to be proper AssignmentClass objects"
            else:
                raise ValueError("Traffic classes need to be proper AssignmentClass objects")
        elif instance == "vdf_parameters":
            if not self.__validate_parameters(value):
                return False, value, f"Parameter set is not valid: {value} "
        elif instance in ["time_field", "capacity_field"]:
            if not isinstance(value, str):
                return False, value, f"Value for {instance} is not string"
        elif instance == 'cores':
            if not isinstance(value, int):
                return False, value, f"Value for {instance} is not integer"
        if instance not in self.__dict__:
            return False, value, f"trafficAssignment class does not have property {instance}"
        return True, value, ''

    def set_vdf(self, vdf_function: str) -> None:
        """
        Sets the Volume-delay function to be used

        Args:
            vdf_function (:obj:`str`:) Name of the VDF to be used
        """
        self.vdf = vdf_function

    def set_classes(self, classes: List[TrafficClass]) -> None:
        """
        Sets Traffic classes to be assigned

        Args:
            classes(:obj:`List[TrafficClass]`:) List of Traffic classes for assignment
        """

        self.classes = classes  # type: List[TrafficClass]
        self.__collect_data()

    def algorithms_available(self) -> list:
        """
        Returns all algorithms available for use

        Returns:
            :obj:`list`: List of string values to be used with **set_algorithm**
        """
        return self.all_algorithms

    # TODO: Create procedure to check that travel times, capacities and vdf parameters are equal across all graphs
    # TODO: We also need procedures to check that all graphs are compatible (i.e. originated from the same network)
    def set_algorithm(self, algorithm: str):
        """
        Chooses the assignment algorithm. e.g. 'frank-wolfe', 'bfw', 'msa'

        'fw' is also accepted as an alternative to 'frank-wolfe'

        Args:
            algorithm (:obj:`list`): Algorithm to be used
        """

        # First we instantiate the arrays we will be using over and over

        algo_dict = {i: i for i in self.all_algorithms}
        algo_dict["fw"] = "frank-wolfe"
        algo = algo_dict.get(algorithm.lower())

        if algo is None:
            raise AttributeError(f"Assignment algorithm not available. Choose from: {','.join(self.all_algorithms)}")

        if algo == "all-or-nothing":
            self.assignment = allOrNothing(self)
<<<<<<< HEAD
        elif algorithm.lower() == 'fw':
            self.assignment = LinearApproximation(self, "frank-wolfe")
            algorithm = "frank-wolfe"
        elif algorithm.lower() in ["msa", "frank-wolfe", "cfw", "bfw"]:
            self.assignment = LinearApproximation(self, algorithm.lower())
=======
        elif algo in ["msa", "frank-wolfe", "cfw", "bfw"]:
            self.assignment = LinearApproximation(self, algo)
>>>>>>> f608ed0b
        else:
            raise Exception('Algorithm not listed in the case selection')

        self.__dict__['algorithm'] = algo

        self.__collect_data()

    def __collect_data(self):
        if not isinstance(self.classes, list):
            return

        c = self.classes[0]
        if self.time_field not in c.graph.graph.dtype.names:
            return

        self.__dict__["free_flow_tt"] = np.array(c.graph.graph[self.time_field], copy=True).astype(np.float64)
        self.__dict__["total_flow"] = np.zeros(self.free_flow_tt.shape[0]).astype(np.float64)
        self.__dict__["congested_time"] = np.array(self.free_flow_tt, copy=True).astype(np.float64)
        self.__dict__["cores"] = c.results.cores

        if self.capacity_field not in c.graph.graph.dtype.names:
            return

        self.__dict__["capacity"] = np.array(c.graph.graph[self.capacity_field], copy=True).astype(np.float64)

    def set_vdf_parameters(self, par: dict) -> None:
        """
        Sets the parameters for the Volume-delay function.

        Parameter values can be scalars (same values for the entire network) or network field names
        (link-specific values) - Examples: {'alpha': 0.15, 'beta': 4.0} or  {'alpha': 'alpha', 'beta': 'beta'}

        Args:
            par (:obj:`dict`): Dictionary with all parameters for the chosen VDF

        """
        if self.classes is None or self.vdf.function.lower() not in all_vdf_functions:
            raise Exception('Before setting vdf parameters, you need to set traffic classes and choose a VDF function')
        self.__dict__['vdf_parameters'] = par
        pars = []
        if self.vdf.function in ["BPR"]:
            for p1 in ['alpha', 'beta']:
                if p1 not in par:
                    raise ValueError(f'{p1} should exist in the set of parameters provided')
                p = par[p1]
                if isinstance(self.vdf_parameters[p1], str):
                    array = np.array(self.classes[0].graph.graph[p], copy=True).astype(np.float64)
                else:
                    array = np.zeros(self.classes[0].graph.graph.shape[0], np.float64)
                    array.fill(self.vdf_parameters[p1])
                pars.append(array)

                if np.any(np.isnan(array)):
                    warn(f'At least one {p1} is NaN. Results will make no sense')

                if p1 == 'alpha':
                    if array.min() < 0:
                        warn(f'At least one {p1} is smaller than zero. Results will make no sense')
                else:
                    if array.min() < 1:
                        warn(f'At least one {p1} is smaller than one. Results will make no sense')

        self.__dict__["vdf_parameters"] = pars

    def set_cores(self, cores: int) -> None:
        """Allows one to set the number of cores to be used AFTER traffic classes have been added

            Inherited from :obj:`AssignmentResults`

        Args:
            cores (:obj:`int`): Number of CPU cores to use
        """
        self.cores = cores
        if self.classes is not None:
            for c in self.classes:
                c.results.set_cores(cores)
                c._aon_results.set_cores(cores)
        else:
            raise Exception('You need load traffic classes before overwriting the number of cores')

    def set_time_field(self, time_field: str) -> None:
        """
        Sets the graph field that contains free flow travel time -> e.g. 'fftime'

        Args:
            time_field (:obj:`str`): Field name
        """
        self.time_field = time_field
        self.__collect_data()

    def set_capacity_field(self, capacity_field: str) -> None:
        """
        Sets the graph field that contains link capacity for the assignment period -> e.g. 'capacity1h'

        Args:
            capacity_field (:obj:`str`): Field name
        """
        self.capacity_field = capacity_field
        self.__collect_data()

    # TODO: This function actually needs to return a human-readable dictionary, and not one with
    #       tons of classes. Feeds into the class above
    # def load_assignment_spec(self, specs: dict) -> None:
    #     pass
    # def get_spec(self) -> dict:
    #     """Gets the entire specification of the assignment"""
    #     return deepcopy(self.__dict__)

    def __validate_parameters(self, kwargs) -> bool:
        if self.vdf == "":
            raise ValueError("First you need to set the Volume-Delay Function to use")

        par = list(kwargs.keys())
        if self.vdf.function == "BPR":
            q = [x for x in par if x not in self.bpr_parameters] + [x for x in self.bpr_parameters if x not in par]
        if len(q) > 0:
            raise ValueError("List of functions {} for vdf {} has an inadequate set of parameters".format(q, self.vdf))
        return True

    def execute(self) -> None:
        """Processes assignment"""
        self.assignment.execute()

    def save_results(self, table_name: str) -> None:
        """Saves the assignment results to results_database.sqlite

        Method fails if table exists

        Args:
            table_name (:obj:`str`): Name of the table to hold this assignment result
        """
        df = self.results()
        conn = sqlite3.connect(path.join(environ[environ_var], 'results_database.sqlite'))
        df.to_sql(table_name, conn)
        conn.close()

        conn = database_connection()
        report = {'convergence': str(self.assignment.convergence_report),
                  'setup': str(self.info())}
        data = [table_name, 'traffic assignment', self.procedure_id, str(report), self.procedure_date, self.description]
        conn.execute('''Insert into results(table_name, procedure, procedure_id, procedure_report, timestamp,
                                            description) Values(?,?,?,?,?,?)''', data)
        conn.commit()
        conn.close()

    def results(self) -> pd.DataFrame:
        """Prepares the assignment results as a Pandas DataFrame

        Returns:
            *DataFrame* (:obj:`pd.DataFrame`): Pandas dataframe with all the assignment results indexed on link_id
        """

        assig_results = [cls.results.get_load_results() for cls in self.classes]

        class1 = self.classes[0]
        res1 = assig_results[0]

        tot_flow = self.assignment.fw_total_flow
        voc = self.assignment.fw_total_flow / self.capacity

        entries = res1.data.shape[0]
        fields = ['Congested_Time_AB', 'Congested_Time_BA', 'Congested_Time_Max',
                  'Delay_factor_AB', 'Delay_factor_BA', 'Delay_factor_Max',
                  'VOC_AB', 'VOC_BA', 'VOC_max',
                  'PCE_AB', 'PCE_BA', 'PCE_tot']

        types = [np.float64] * len(fields)
        agg = AequilibraeData()
        agg.create_empty(memory_mode=True, entries=entries, field_names=fields, data_types=types)
        agg.data.fill(np.nan)
        agg.index[:] = res1.data.index[:]

        link_ids = class1.results.lids
        ABs = class1.results.direcs > 0
        BAs = class1.results.direcs < 0

        indexing = np.zeros(int(link_ids.max()) + 1, np.uint64)
        indexing[agg.index[:]] = np.arange(entries)

        # Indices of links BA and AB
        ab_ids = indexing[link_ids[ABs]]
        ba_ids = indexing[link_ids[BAs]]

        agg.data['Congested_Time_AB'][ab_ids] = np.nan_to_num(self.congested_time[ABs])
        agg.data['Congested_Time_BA'][ba_ids] = np.nan_to_num(self.congested_time[BAs])
        agg.data['Congested_Time_Max'][:] = np.nanmax([agg.data.Congested_Time_AB, agg.data.Congested_Time_BA], axis=0)

        agg.data['Delay_factor_AB'][ab_ids] = np.nan_to_num(self.congested_time[ABs] / self.free_flow_tt[ABs])
        agg.data['Delay_factor_BA'][ba_ids] = np.nan_to_num(self.congested_time[BAs] / self.free_flow_tt[BAs])
        agg.data['Delay_factor_Max'][:] = np.nanmax([agg.data.Delay_factor_AB, agg.data.Delay_factor_BA], axis=0)

        agg.data['VOC_AB'][ab_ids] = np.nan_to_num(voc[ABs])
        agg.data['VOC_BA'][ba_ids] = np.nan_to_num(voc[BAs])
        agg.data['VOC_max'][:] = np.nanmax([agg.data.VOC_AB, agg.data.VOC_BA], axis=0)

        agg.data['PCE_AB'][ab_ids] = np.nan_to_num(tot_flow[ABs])
        agg.data['PCE_BA'][ba_ids] = np.nan_to_num(tot_flow[BAs])
        agg.data['PCE_tot'][:] = np.nansum([agg.data.PCE_AB, agg.data.PCE_BA], axis=0)

        assig_results.append(agg)

        dfs = [pd.DataFrame(aed.data) for aed in assig_results]
        dfs = [df.rename(columns={'index': 'link_id'}).set_index('link_id') for df in dfs]
        df = pd.concat(dfs, axis=1)

        return df

    def info(self) -> dict:
        """ Returns information for the traffic assignment procedure

        Dictionary contains keys  'Algorithm', 'Classes', 'Computer name', 'Procedure ID',
        'Maximum iterations' and 'Target RGap'.

        The classes key is also a dictionary with all the user classes per traffic class and their respective
        matrix totals

        Returns:
            *info* (:obj:`dict`): Pandas dataframe with all the assignment results indexed on link_id
        """

        classes = {}
        for cls in self.classes:
            if len(cls.matrix.view_names) == 1:
                classes[cls.graph.mode] = {nm: np.sum(cls.matrix.matrix_view[:, :]) for nm in cls.matrix.view_names}
            else:
                classes[cls.graph.mode] = {nm: np.sum(cls.matrix.matrix_view[:, :, i]) for i, nm in
                                           enumerate(cls.matrix.view_names)}

        info = {'Algorithm': self.algorithm,
                'Classes': classes,
                'Computer name': socket.gethostname(),
                'Maximum iterations': self.assignment.max_iter,
                'Procedure ID': self.procedure_id,
                'Target RGap': self.assignment.rgap_target}
        return info

    def save_skims(self, matrix_name: str, which_ones='final') -> None:
        """Saves the skims (if any) to the skim folder and registers in the matrix list

        Args:
            matrix_name (:obj:`str`): Name of the file to hold this matrix
            which_ones (:obj:`str`,optional): {'final': Results of the final iteration, 'blended': Averaged results for
            all iterations, 'all': Saves skims for both the final iteration and the blended ones} Default is 'final'
        """
        pass<|MERGE_RESOLUTION|>--- conflicted
+++ resolved
@@ -210,16 +210,8 @@
 
         if algo == "all-or-nothing":
             self.assignment = allOrNothing(self)
-<<<<<<< HEAD
-        elif algorithm.lower() == 'fw':
-            self.assignment = LinearApproximation(self, "frank-wolfe")
-            algorithm = "frank-wolfe"
-        elif algorithm.lower() in ["msa", "frank-wolfe", "cfw", "bfw"]:
-            self.assignment = LinearApproximation(self, algorithm.lower())
-=======
         elif algo in ["msa", "frank-wolfe", "cfw", "bfw"]:
             self.assignment = LinearApproximation(self, algo)
->>>>>>> f608ed0b
         else:
             raise Exception('Algorithm not listed in the case selection')
 
