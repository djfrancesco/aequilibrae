import math
import os
from warnings import warn
from sqlite3 import Connection as sqlc
from typing import List
import numpy as np
from aequilibrae.project.network import OSMDownloader
from aequilibrae.project.network.osm_builder import OSMBuilder
from aequilibrae.project.network.osm_utils.place_getter import placegetter
from aequilibrae.project.network.osm_utils.osm_params import max_query_area_size
from aequilibrae.project.network.haversine import haversine
from aequilibrae.paths import Graph
from aequilibrae.parameters import Parameters
from aequilibrae import logger

from ...utils import WorkerThread


class Network(WorkerThread):
    def __init__(self, project):
        WorkerThread.__init__(self, None)

        self.conn = project.conn  # type: sqlc
        self.graphs = {}

    def _check_if_exists(self):
        curr = self.conn.cursor()
        curr.execute("SELECT count(*) FROM sqlite_master WHERE type='table' AND name='links';")
        tbls = curr.fetchone()[0]
        return tbls > 0

    def modes(self):
        curr = self.conn.cursor()
        curr.execute("""select mode_name from modes""")
        return [x[0] for x in curr.fetchall()]

    def create_from_osm(
            self,
            west: float = None,
            south: float = None,
            east: float = None,
            north: float = None,
            place_name: str = None,
            modes=["car", "transit", "bicycle", "walk"],
            spatial_index=False,
    ) -> None:

        if self._check_if_exists():
            raise FileExistsError("You can only import an OSM network into a brand new model file")

        self.create_empty_tables()

        curr = self.conn.cursor()
        curr.execute("""ALTER TABLE links ADD COLUMN osm_id integer""")
        curr.execute("""ALTER TABLE nodes ADD COLUMN osm_id integer""")
        self.conn.commit()

        if isinstance(modes, (tuple, list)):
            modes = list(modes)
        elif isinstance(modes, str):
            modes = [modes]
        else:
            raise ValueError("'modes' needs to be string or list/tuple of string")

        if place_name is None:
            if min(east, west) < -180 or max(east, west) > 180 or min(north, south) < -90 or max(north, south) > 90:
                raise ValueError("Coordinates out of bounds")
            bbox = [west, south, east, north]
        else:
            bbox, report = placegetter(place_name)
            west, south, east, north = bbox
            if bbox is None:
                msg = f'We could not find a reference for place name "{place_name}"'
                warn(msg)
                logger.warn(msg)
                return
            for i in report:
                if "PLACE FOUND" in i:
                    logger.info(i)

        # Need to compute the size of the bounding box to not exceed it too much
        height = haversine((east + west) / 2, south, (east + west) / 2, north)
        width = haversine(east, (north + south) / 2, west, (north + south) / 2)
        area = height * width

        if area < max_query_area_size:
            polygons = [bbox]
        else:
            polygons = []
            parts = math.ceil(area / max_query_area_size)
            horizontal = math.ceil(math.sqrt(parts))
            vertical = math.ceil(parts / horizontal)
            dx = east - west
            dy = north - south
            for i in range(horizontal):
                xmin = max(-180, west + i * dx)
                xmax = min(180, west + (i + 1) * dx)
                for j in range(vertical):
                    ymin = max(-90, south + j * dy)
                    ymax = min(90, south + (j + 1) * dy)
                    box = [xmin, ymin, xmax, ymax]
                    polygons.append(box)

        logger.info("Downloading data")
        self.downloader = OSMDownloader(polygons, modes)
        self.downloader.doWork()

        logger.info("Building Network")
        self.builder = OSMBuilder(self.downloader.json, self.conn)
        self.builder.doWork()

        if spatial_index:
            logger.info("Adding spatial indices")
            self.add_spatial_index()

        self.add_triggers()
        logger.info("Network built successfully")

    def create_empty_tables(self) -> None:
        curr = self.conn.cursor()
        # Create the links table
        p = Parameters()
        fields = p.parameters["network"]["links"]["fields"]

        mandatory = ["LINK_ID", "A_NODE", "B_NODE", "DIRECTION", "DISTANCE", "MODES", "LINK_TYPE"]
        sql = """CREATE TABLE 'links' (
                          ogc_fid INTEGER PRIMARY KEY,
                          link_id INTEGER UNIQUE,
                          a_node INTEGER,
                          b_node INTEGER,
                          direction INTEGER NOT NULL DEFAULT 0,
                          distance NUMERIC,
                          modes TEXT NOT NULL,
                          link_type TEXT NOT NULL DEFAULT 'link type not defined'
                          {});"""

        flds = fields["one-way"]

<<<<<<< HEAD
        owlf = [
            "{} {}".format(list(f.keys())[0], f[list(f.keys())[0]]["type"])
            for f in flds
            if list(f.keys())[0].upper() not in mandatory
        ]
=======
        # returns first key in the dictionary
        def fkey(f):
            return list(f.keys())[0]

        owlf = ["{} {}".format(fkey(f), f[fkey(f)]["type"]) for f in flds if fkey(f).upper() != "LINK_ID"]
>>>>>>> 7381a6f5

        flds = fields["two-way"]
        twlf = []
        for f in flds:
            nm = fkey(f)
            tp = f[nm]["type"]
            twlf.extend([f"{nm}_ab {tp}", f"{nm}_ba {tp}"])

        link_fields = owlf + twlf

        if link_fields:
            sql = sql.format("," + ",".join(link_fields))
        else:
            sql = sql.format("")

        curr.execute(sql)

        sql = """CREATE TABLE 'nodes' (ogc_fid INTEGER PRIMARY KEY,
                                 node_id INTEGER UNIQUE NOT NULL,
                                 is_centroid INTEGER NOT NULL DEFAULT 0 {});"""

        flds = p.parameters["network"]["nodes"]["fields"]

<<<<<<< HEAD
        default_fields = ["NODE_ID", "IS_CENTROID"]
        ndflds = [
            "{} {}".format(list(f.keys())[0], f[list(f.keys())[0]]["type"])
            for f in flds
            if list(f.keys())[0].upper() not in default_fields
        ]
=======
        ndflds = ["{} {}".format(fkey(f), f[fkey(f)]["type"]) for f in flds if fkey(f).upper() != "NODE_ID"]
>>>>>>> 7381a6f5

        if ndflds:
            sql = sql.format("," + ",".join(ndflds))
        else:
            sql = sql.format("")
        curr.execute(sql)

        curr.execute("""SELECT AddGeometryColumn( 'links', 'geometry', 4326, 'LINESTRING', 'XY' )""")
        curr.execute("""SELECT AddGeometryColumn( 'nodes', 'geometry', 4326, 'POINT', 'XY' )""")
        self.conn.commit()

    def build_graphs(self, modes: List[str], fields=["distance"]) -> None:
        # curr.execute("select * from links where link_id < 0")
        for mode in modes:
            print(mode)

    def custom_graph(self, mode: str, centroids: np.array, fields=["distance"]) -> Graph:
        curr = self.conn.cursor()
        curr.execute("select * from links where link_id < 0")
        available_fields = [x[0] for x in curr.description if x[0] not in ["ogc_fid", "geometry"]]

        required_fields = ["link_id", "a_node", "b_node", "direction"]
        for f in fields:
            if f in available_fields:
                required_fields.append(f)
            else:
                if "{}_ab".format(f) not in available_fields or "{}_ba".format(f) not in available_fields:
                    raise ValueError("Field {} does not exist on your network".format(f))
                required_fields.extend(["{}_ab".format(f), "{}_ba".format(f)])

        curr.execute("select {} from links where  instr(modes, '{}') > 0;".format(",".join(required_fields), mode))

        # data = curr.fetchall()

        g = Graph()

        return g

    def count_links(self) -> int:
        c = self.conn.cursor()
        c.execute("""select count(*) from links""")
        return c.fetchone()[0]

    def count_nodes(self) -> int:
        c = self.conn.cursor()
        c.execute("""select count(*) from nodes""")
        return c.fetchone()[0]

    def add_triggers(self):
        self.__add_network_triggers()
        self.__add_mode_triggers()

    def __add_network_triggers(self) -> None:
        logger.info("Adding network triggers")
        pth = os.path.dirname(os.path.realpath(__file__))
        qry_file = os.path.join(pth, "database_triggers", "network_triggers.sql")
        self.__add_trigger_from_file(qry_file)

    def __add_mode_triggers(self) -> None:
        logger.info("Adding mode table triggers")
        pth = os.path.dirname(os.path.realpath(__file__))
<<<<<<< HEAD
        qry_file = os.path.join(pth, "database_triggers", "modes_table_triggers.sql")
        self.__add_trigger_from_file(qry_file)

    def __add_trigger_from_file(self, qry_file: str):
        curr = self.conn.cursor()
        sql_file = open(qry_file, "r")
        query_list = sql_file.read()
        sql_file.close()

=======
        qry_file = os.path.join(pth, "network_triggers.sql")
        with open(qry_file, "r") as sql_file:
            query_list = sql_file.read()
        logger.info("Adding network triggers")
>>>>>>> 7381a6f5
        # Run one query/command at a time
        for cmd in query_list.split("#"):
            try:
                curr.execute(cmd)
            except Exception as e:
                msg = f"Error creating trigger: {e.args}"
                logger.error(msg)
                logger.info(cmd)
        self.conn.commit()

    def add_spatial_index(self) -> None:
        curr = self.conn.cursor()
        curr.execute("""SELECT CreateSpatialIndex( 'links' , 'geometry' );""")
        curr.execute("""SELECT CreateSpatialIndex( 'nodes' , 'geometry' );""")
        self.conn.commit()<|MERGE_RESOLUTION|>--- conflicted
+++ resolved
@@ -136,19 +136,11 @@
 
         flds = fields["one-way"]
 
-<<<<<<< HEAD
-        owlf = [
-            "{} {}".format(list(f.keys())[0], f[list(f.keys())[0]]["type"])
-            for f in flds
-            if list(f.keys())[0].upper() not in mandatory
-        ]
-=======
         # returns first key in the dictionary
         def fkey(f):
             return list(f.keys())[0]
 
-        owlf = ["{} {}".format(fkey(f), f[fkey(f)]["type"]) for f in flds if fkey(f).upper() != "LINK_ID"]
->>>>>>> 7381a6f5
+        owlf = ["{} {}".format(fkey(f), f[fkey(f)]["type"]) for f in flds if fkey(f).upper() not in mandatory]
 
         flds = fields["two-way"]
         twlf = []
@@ -171,17 +163,8 @@
                                  is_centroid INTEGER NOT NULL DEFAULT 0 {});"""
 
         flds = p.parameters["network"]["nodes"]["fields"]
-
-<<<<<<< HEAD
         default_fields = ["NODE_ID", "IS_CENTROID"]
-        ndflds = [
-            "{} {}".format(list(f.keys())[0], f[list(f.keys())[0]]["type"])
-            for f in flds
-            if list(f.keys())[0].upper() not in default_fields
-        ]
-=======
-        ndflds = ["{} {}".format(fkey(f), f[fkey(f)]["type"]) for f in flds if fkey(f).upper() != "NODE_ID"]
->>>>>>> 7381a6f5
+        ndflds = ["{} {}".format(fkey(f), f[fkey(f)]["type"]) for f in flds if fkey(f).upper() not in default_fields]
 
         if ndflds:
             sql = sql.format("," + ",".join(ndflds))
@@ -243,7 +226,6 @@
     def __add_mode_triggers(self) -> None:
         logger.info("Adding mode table triggers")
         pth = os.path.dirname(os.path.realpath(__file__))
-<<<<<<< HEAD
         qry_file = os.path.join(pth, "database_triggers", "modes_table_triggers.sql")
         self.__add_trigger_from_file(qry_file)
 
@@ -253,12 +235,6 @@
         query_list = sql_file.read()
         sql_file.close()
 
-=======
-        qry_file = os.path.join(pth, "network_triggers.sql")
-        with open(qry_file, "r") as sql_file:
-            query_list = sql_file.read()
-        logger.info("Adding network triggers")
->>>>>>> 7381a6f5
         # Run one query/command at a time
         for cmd in query_list.split("#"):
             try:
