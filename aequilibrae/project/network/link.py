--- conflicted
+++ resolved
@@ -52,11 +52,8 @@
         self.__fields = list(dataset.keys())
 
         self.__new = dataset['geometry'] is None
-<<<<<<< HEAD
-=======
         self.__stil_exists = True
         self.__srid = 4326
->>>>>>> 8fb9bcd3
 
     def delete(self):
         """Deletes link from database"""
@@ -64,11 +61,7 @@
         curr = conn.cursor()
         curr.execute(f'DELETE FROM links where link_id="{self.link_id}"')
         conn.commit()
-<<<<<<< HEAD
-        del self
-=======
         self.__stil_exists = False
->>>>>>> 8fb9bcd3
 
     def save(self):
         """Saves link to database"""
@@ -80,60 +73,16 @@
         else:
             data, sql = self.__save_existing_link()
 
-<<<<<<< HEAD
-=======
         if not data:
             return
->>>>>>> 8fb9bcd3
         logger.error(sql)
         curr.execute(sql, data)
         conn.commit()
         conn.close()
         self.__new = False
 
-<<<<<<< HEAD
-    def __save_existing_link(self):
-        data = []
-        if self.link_id != self.__original__['link_id']:
-            raise ValueError('One cannot change the link_id')
-
-        txts = []
-        for key, val in self.__dict__.items():
-            if key not in self.__original__:
-                continue
-            if val != self.__original__[key]:
-                if key == 'geometry' and val is not None:
-                    data.append(val.wkb)
-                else:
-                    data.append(val)
-                txts.append(f'"{key}"=?')
-
-        if not data:
-            logger.warn(f'Nothing to update for link {self.link_id}')
-            return
-
-        txts = ','.join(txts) + ' where link_id=?'
-        data.append(self.link_id)
-        sql = f'Update Links set {txts}'
-        return data, sql
-
-    def __save_new_link(self):
-        data = []
-        up_keys = []
-        for key, val in self.__dict__.items():
-            if key not in self.__original__ or key == 'geometry':
-                continue
-            up_keys.append(f'"{key}"')
-            data.append(val)
-        markers = ','.join(['?'] * len(up_keys)) + ',GeomFromWKB(?, 4326)'
-        up_keys.append('geometry')
-        data.append(self.geometry.wkb)
-        sql = f'Insert into links ({",".join(up_keys)}) values({markers})'
-        return data, sql
-=======
         for key in self.__original__.keys():
             self.__original__[key] = self.__dict__[key]
->>>>>>> 8fb9bcd3
 
     def set_modes(self, modes: str):
         """Sets the modes acceptable for this link
@@ -160,11 +109,7 @@
         mode_id = self.__validate(mode)
 
         if mode_id in self.modes:
-<<<<<<< HEAD
-            logger.warn('Mode already active for this link')
-=======
             logger.warning('Mode already active for this link')
->>>>>>> 8fb9bcd3
             return
 
         self.__dict__["modes"] += mode_id
@@ -181,11 +126,7 @@
         mode_id = self.__validate(mode)
 
         if mode_id not in self.modes:
-<<<<<<< HEAD
-            logger.warn('Mode already inactive for this link')
-=======
             logger.warning('Mode already inactive for this link')
->>>>>>> 8fb9bcd3
             return
 
         if len(self.modes) == 1:
@@ -202,12 +143,9 @@
 
         return list(self.__original__.keys())
 
-<<<<<<< HEAD
-=======
     def _exists(self):
         return self.__stil_exists
 
->>>>>>> 8fb9bcd3
     def __validate(self, mode: [str, Mode]) -> str:
         if isinstance(mode, Mode):
             mode_id = mode.mode_id
@@ -219,8 +157,6 @@
             raise TypeError('You should provide a mode id (string) or a Mode object')
         return mode_id
 
-<<<<<<< HEAD
-=======
     def __save_existing_link(self):
         data = []
         if self.link_id != self.__original__['link_id']:
@@ -261,7 +197,6 @@
         sql = f'Insert into links ({",".join(up_keys)}) values({markers})'
         return data, sql
 
->>>>>>> 8fb9bcd3
     def __setattr__(self, instance, value) -> None:
         if instance not in self.__dict__ and instance[:1] != "_":
             raise AttributeError(f'"{instance}" is not a valid attribute for a link')
