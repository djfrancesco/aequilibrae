--- conflicted
+++ resolved
@@ -1,10 +1,7 @@
 numpy >= 1.14.0
 pyaml
 PyQt5
-<<<<<<< HEAD
 pyshp
 cython
 openmatrix
-=======
-pyshp
->>>>>>> 9b2de4cf
+pyshp