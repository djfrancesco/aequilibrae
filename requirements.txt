--- conflicted
+++ resolved
@@ -6,9 +6,6 @@
 openmatrix
 pyshp
 requests
-<<<<<<< HEAD
-cvxopt
-=======
 shapely
 pandas == 1.0.1
->>>>>>> 40a99edb
+cvxopt