import unittest
from aequilibrae.paths import Graph
from aequilibrae.paths.results import SkimResults
from aequilibrae.paths import skimming_single_origin
from aequilibrae.paths.multi_threaded_skimming import MultiThreadedNetworkSkimming
import numpy as np

<<<<<<< HEAD
# Adds the folder with the data to the path and collects the paths to the files
from ...data import path_test, test_graph
=======
from ...data import test_graph
>>>>>>> 4124b10c


class TestSkimming_single_origin(unittest.TestCase):
    def test_skimming_single_origin(self):

        g = Graph()
        g.load_from_disk(test_graph)
        g.set_graph(cost_field="distance")
        g.set_skimming("distance")

        origin = np.random.choice(g.centroids, 1)[0]

        # skimming results
        res = SkimResults()
        res.prepare(g)
        aux_result = MultiThreadedNetworkSkimming()
        aux_result.prepare(g, res)

        a = skimming_single_origin(origin, g, res, aux_result, 0)
        tot = np.sum(res.skims.distance[origin, :])
        if tot > 10e10:
            self.fail("Skimming was not successful. At least one np.inf returned for origin {}.".format(origin))

        if a != origin:
            self.fail("Skimming returned an error: {} for origin {}".format(a, origin))<|MERGE_RESOLUTION|>--- conflicted
+++ resolved
@@ -5,12 +5,7 @@
 from aequilibrae.paths.multi_threaded_skimming import MultiThreadedNetworkSkimming
 import numpy as np
 
-<<<<<<< HEAD
-# Adds the folder with the data to the path and collects the paths to the files
-from ...data import path_test, test_graph
-=======
 from ...data import test_graph
->>>>>>> 4124b10c
 
 
 class TestSkimming_single_origin(unittest.TestCase):
